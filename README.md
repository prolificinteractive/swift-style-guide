# Prolific Swift Style Guide

This is Prolific's style guide for writing code using Swift.

The purpose of this guide is to develop a universal standard for Swift code that makes our codebases
consistent and easy to read.

This is a work in progress.
If there is anything you are looking for that is not covered here you should refer to [Github's style guide](https://github.com/github/swift-style-guide).

----

<<<<<<< HEAD
### File structure ###

You should not have multiple classes in the same file, each class should have its own file. If you want to create a private class you can either define a private class inside the same file, or create a nested class inside the file's class.

```swift
class myClass {
	// You can create a nested class inside the class...
	class myNeastedClass {
	}
}

// ...or create a private class inside the file.
private class myPrivateClass {
}
```

The following list should be the standard struct/class organization of all your Swift files, in this specific order:

Before the class declaration:

* Enums (as private)
* Static variables

Inside the class:

* Init/Deinit
* Override functions (including view lifecycle functions for a view controller)
* Public properties
* Private properties
* Public functions
* Private functions

After the class declaration:

* Extensions

When implementing a protocol you should create an extension of your class that lives in the same file to separate the core logic of your class and your protocol implementation.

#### Enum ####

* Shared enums should live in their own file inside a shared folder.
* Private enums should live within the associated class at the top of the file and be declared as private.

#### Usage of MARK ####

To help organizing your files you may want to use pragma marks to clearly separate your functions, properties, extensions.

```swift
// MARK: Public Functions

public func doSomething() {
}

// MARK: Internal Functions

func doSomething() {
}

// MARK: Private Functions

private func doSomethingElse() {
}
```


=======
### Statement Termination ###

Unlike Objective-C, omit the use of `;` to terminate statements. Instead, simply use new lines to indicate the end of a statement. 

```swift
let myVar = 0
doSomething(myVar)

return
```

Avoid multiple statements on a single line.

```swift
guard let obj = myObj else { print("Something went wrong"); return; } // Wrong! Instead, place each item on its own line.
```

>>>>>>> d79d2764
### Variable Declaration ###

For declaring variables, favor `let` instead of `var` unless you need a mutable object or container.

```swift
func formatDate(date: NSDate) -> String {
    let dateFormatter = NSDateFormatter() // In this case, use `let` since the variable `dateFormatter` never changes once set
    dateFormatter.dateStyle = .ShortStyle
    return dateFormatter.stringFromDate(date)
}

func arrays() {
    let array = ["Hello", "Ciao", "Aloha"] // use let here since this is an immutable container

    var mutableArray = [String]() // Use var here since this container is mutable
    mutableArray.append("Farewell")
    mutableArray.append("Arrivederci")
}

```

### Self ###

Never use the `self` modifier except in cases where it is necessary by the compiler or to alleviate conflicts
with other variable declarations.

```swift

class Object {
	private var name = ""
	
	func useName() {
		// Let self be implied when it can be understood.
		otherObject.doSomethingWithName(name)
		setName("Will Smith")
	}
	
	func setName(name: String) {
		// Use self here to prevent conflicts with the `name` parameter being passed.
		self.name = name
	}
	
	func setNameAsync(newName: String) {
		// Use implicit self outside closures...
		otherObject.doSomethingWithName(name, then: { 
			// .. but within, you must use self to ease the compiler.
			self.setName("Jason")
		})
	}
}

```

*Rationale*: The idea behind this is that implicit use of self makes the conditions where you _must_ use self
(for instance, within closures) much more apparent and will make you think more on the reasons why you are using it.
In closures, think about: should `self` be `weak` instead of `strong`?

### Bracket Syntax ###

For brackets, prefer the Xcode-default syntax of having the opening brace be on the same line as the statement opening it:

```swift
internal final class MyObject {
}

internal enum MyEnum {
}

func doSomething() {
}

if true == false {
}

let doSomething: () -> Void = { 
}

```

*Rationale*: Simply put, this is the Xcode default and standard, and it's not worth fighting. This keeps things consistent
across the board and makes our lives as developers considerably easier.

### Force Unwrap ###

Unless there is a situation that absolutely calls for it, usage of the force-unwrap operator `(!)` should
be minmized, if not eliminated all together. With the many and varied ways of unwrapping optionals, it is
safer and simpler to declare variables as optional and unwrap them when needing their values than it is
to force-unwrap them and potentially introduce runtime errors into the code base.

```swift

if let text = self.textLabel?.text {
    doSomethingWithText(text)
}

```

If you are interoping from Objective-C and the declaration automatically translates into force-unwrapped
parameters, replace them with `?` parameters instead.

The one exception to this rule are IBOutlets. @IBOutlets may be declared using `!` so long as they are expected
to exist for the lifetime of the view controller object:

```swift
@IBOutlet private weak var textLabel: UILabel!

```


### Access Modifiers ###

Always specify access modifiers to top-level definitions. Do not specify them otherwise unless
the modifier is needed:

```swift
internal final class Object {
    var myInt: Int

    private func doWork() {
        ...
    }
}

```

### Type Declarations ###

When declaring types, the colon should be placed immediately after the identifier followed by one space
and the type name.

```swift

var intValue: Int

// Do NOT do this
var intValue : Int

```

In all use-cases, the colon should be associated with the left-most item with no spaces preceding and one space afterwards:

```swift
let myDictionary: [String: AnyObject] = ["String": 0]
```

### Nil-Checking ###

Favor `if-let` checking over direct nil checking in all cases except when the result of this check is required:

```swift
guard let item = myItem else {
	return
}

doSomethingWith(item)
```

```swift
if let _ = error { // Prefer this over `if error != nil`
	fatalError()
}
```

```swift
func isError(error: Error?) -> Bool {
	return (error != nil) // In this case, we need the result of the bool, and this is much cleaner than the other options.
}
```

### Enums ###

For enum declarations, declare each enum case on a new line with its own `case` statement instead of a comma-separated list.

```swift
internal enum State {
	case Open
	case Closed
	case Pending
	case Faulted
}
```

Prefer singular case for enum names instead of plural: `State` vs. `States`:

```swift
var currentState = State.Open
var previousState = States.Closed // Reads less clearly than the previous option.
```

For enums with associated values, declare the associated value on the same line as its declaration:

```swift
internal enum HTTPMethod: String {
	case Get = "GET"
	case Post = "POST"
}
```

For any other functions or properties associated with the enum, place them after the last case item in the enum list:

```swift
internal enum State {
	case Open
	case Closed
	case Pending
	case Faulted
	
	func nextState() -> State {
		...
	}
}
```

In cases where the enum's type name can be omitted, do so:

```swift
let state = State.Open

if state == .Closed { ... // Prefer .Closed instead of State.Closed

```<|MERGE_RESOLUTION|>--- conflicted
+++ resolved
@@ -10,10 +10,9 @@
 
 ----
 
-<<<<<<< HEAD
 ### File structure ###
 
-You should not have multiple classes in the same file, each class should have its own file. If you want to create a private class you can either define a private class inside the same file, or create a nested class inside the file's class.
+You should not have multiple types in the same file, each type should have its own file. If you want to create a private type you can either define a private type inside the same file, or create a nested type inside the file.
 
 ```swift
 class myClass {
@@ -32,14 +31,17 @@
 Before the class declaration:
 
 * Enums (as private)
-* Static variables
 
 Inside the class:
 
-* Init/Deinit
-* Override functions (including view lifecycle functions for a view controller)
 * Public properties
 * Private properties
+* Public static variables
+* Private static variables
+* Init/Deinit
+* Override functions
+	* View lifecycle if in a view controller
+	* Other override functions 
 * Public functions
 * Private functions
 
@@ -51,12 +53,11 @@
 
 #### Enum ####
 
-* Shared enums should live in their own file inside a shared folder.
-* Private enums should live within the associated class at the top of the file and be declared as private.
+All enums should live in their own code file, except in cases where the enum is declared as private. In cases where the enum is declared private, declare the enum at the top of the code file, above the type declaration.
 
 #### Usage of MARK ####
 
-To help organizing your files you may want to use pragma marks to clearly separate your functions, properties, extensions.
+To help organizing your files you may want to use pragma marks to clearly separate your functions, properties, extensions. Only use them for the groups defined above. Also use a MARK per extensions.
 
 ```swift
 // MARK: Public Functions
@@ -75,8 +76,6 @@
 }
 ```
 
-
-=======
 ### Statement Termination ###
 
 Unlike Objective-C, omit the use of `;` to terminate statements. Instead, simply use new lines to indicate the end of a statement. 
@@ -94,7 +93,6 @@
 guard let obj = myObj else { print("Something went wrong"); return; } // Wrong! Instead, place each item on its own line.
 ```
 
->>>>>>> d79d2764
 ### Variable Declaration ###
 
 For declaring variables, favor `let` instead of `var` unless you need a mutable object or container.
